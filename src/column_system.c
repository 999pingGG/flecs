--- conflicted
+++ resolved
@@ -183,39 +183,9 @@
     }  
 }
 
-<<<<<<< HEAD
 /* Evaluate user & demand state, and determine whether the system actually needs
  * to be enabled or disabled */
 void ecs_enable_intern(
-=======
-static
-bool should_run(
-    EcsColSystem *system_data,
-    float period,
-    float delta_time)
-{
-    float time_passed = system_data->time_passed + delta_time;
-
-    if (time_passed >= period) {
-        time_passed -= period;
-        if (time_passed > period) {
-            time_passed = 0;
-        }
-
-        system_data->time_passed = time_passed;
-    } else {
-        system_data->time_passed = time_passed;
-        return false;
-    }
-
-    return true;
-}
-
-/* -- Private API -- */
-
-/* Rematch system with tables after a change happened to a container or prefab */
-void ecs_rematch_system(
->>>>>>> 5098cf5e
     ecs_world_t *world,
     ecs_entity_t system,
     EcsSystem *system_data,
@@ -429,7 +399,6 @@
     return result;
 }
 
-<<<<<<< HEAD
 /* -- Public API -- */
 
 void ecs_enable(
@@ -491,45 +460,22 @@
     }
 }
 
-ecs_entity_t _ecs_run_w_filter(
-=======
 ecs_entity_t ecs_run_intern(
->>>>>>> 5098cf5e
     ecs_world_t *world,
     ecs_world_t *real_world,
     ecs_entity_t system,
     float delta_time,
-<<<<<<< HEAD
-    int32_t offset,
-    int32_t limit,
-    ecs_type_t filter,
-    void *param)
-{
-    ecs_world_t *real_world = world;
-    if (world->magic == ECS_THREAD_MAGIC) {
-        real_world = ((ecs_thread_t*)world)->world; /* dispel the magic */
-    }
-
-    EcsColSystem *system_data = ecs_get_ptr( real_world, system, EcsColSystem);
-=======
     uint32_t offset,
     uint32_t limit,
     const ecs_filter_t *filter,
     void *param) 
 {    
-    ecs_entity_info_t sys_info = {.entity = system};
-    EcsColSystem *system_data = ecs_get_ptr_intern(real_world, &real_world->main_stage, 
-        &sys_info, EEcsColSystem, false, false);
->>>>>>> 5098cf5e
+    EcsColSystem *system_data = ecs_get_ptr(real_world, system, EcsColSystem);
     assert(system_data != NULL);
-
-    bool in_progress = real_world->in_progress;  
 
     if (!system_data->base.enabled) {
         return 0;
     }
-
-    ecs_get_stage(&real_world);
 
     if (!param) {
         param = system_data->base.ctx;
@@ -551,25 +497,12 @@
         return 0;
     }
 
-<<<<<<< HEAD
-    /* Make sure we're staged before running the system so that it's safe to use
-     * API functions that add/remove components */
-    ecs_stage_t *stage = NULL;
-    if (!in_progress) {
-        real_world->in_progress = true;
-        stage = ecs_get_stage(&real_world);
-    }    
-
-    /* If system profiling is enabled, record the time spent in the system */
-=======
->>>>>>> 5098cf5e
     ecs_time_t time_start;
     bool measure_time = real_world->measure_system_time;
     if (measure_time) {
         ecs_os_get_time(&time_start);
     }
 
-<<<<<<< HEAD
     /* Prepare the query iterator */
     ecs_query_iter_t qiter = ecs_query_iter(system_data->query, offset, limit);
     qiter.rows.world = world;
@@ -585,45 +518,6 @@
     } else {
         qiter.rows.param = system_data->base.ctx;
     }
-=======
-    uint32_t column_count = ecs_vector_count(system_data->base.columns);
-    ecs_entity_t interrupted_by = 0;
-    ecs_system_action_t action = system_data->base.action;
-    bool offset_limit = (offset | limit) != 0;
-    bool limit_set = limit != 0;
-
-    ecs_rows_t info = {
-        .world = world,
-        .system = system,
-        .param = param,
-        .column_count = column_count,
-        .delta_time = system_delta_time,
-        .world_time = real_world->world_time_total,
-        .frame_offset = offset,
-        .table_offset = 0,
-        .system_data = &system_data->base,
-        .table_count = table_count,
-        .inactive_table_count = ecs_vector_count(system_data->inactive_tables)
-    };
-
-    for (i = 0; i < table_count; i ++) {
-        ecs_matched_table_t *table = &tables[i];
-        ecs_table_t *world_table = table->table;
-        ecs_table_column_t *table_data = NULL;
-        uint32_t first = 0, count = 0;
-
-        if (world_table) {
-            table_data = world_table->columns;
-            count = ecs_table_count(world_table);
-
-            if (filter) {
-                if (!ecs_type_match_w_filter(
-                    real_world, world_table->type, filter))
-                {
-                    continue;
-                }
-            }
->>>>>>> 5098cf5e
 
     ecs_system_action_t action = system_data->base.action;
 
@@ -637,7 +531,7 @@
     } else {
         while (ecs_query_next(&qiter)) {
             ecs_table_t *table = qiter.rows.table;
-            if (!ecs_type_contains(real_world, table->type, filter, true, true))
+            if (!ecs_type_match_w_filter(real_world, table->type, filter))
             {
                 continue;
             }
@@ -652,7 +546,7 @@
     
     system_data->base.invoke_count ++;
 
-    return interrupted_by;
+    return qiter.rows.interrupted_by;
 }
 
 /* -- Public API -- */
@@ -691,11 +585,6 @@
         }
     }
 
-<<<<<<< HEAD
-    if (measure_time) {
-        system_data->base.time_spent += ecs_time_measure(&time_start);
-    }    
-=======
     return interrupted_by;
 }
 
@@ -703,8 +592,8 @@
     ecs_world_t *world,
     ecs_entity_t system,
     float delta_time,
-    uint32_t offset,
-    uint32_t limit,
+    int32_t offset,
+    int32_t limit,
     ecs_type_t include_type,
     void *param)
 {
@@ -715,9 +604,8 @@
 
     ecs_entity_t interrupted_by = ecs_run_w_filter_v2(
         world, system, delta_time, offset, limit, &filter, param);
->>>>>>> 5098cf5e
-
-    return qiter.rows.interrupted_by;
+
+    return interrupted_by;
 }
 
 ecs_entity_t ecs_run(
