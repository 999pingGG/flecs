--- conflicted
+++ resolved
@@ -9,57 +9,6 @@
 //// Entity API
 ////////////////////////////////////////////////////////////////////////////////
 
-<<<<<<< HEAD
-=======
-/* Get entity record */
-ecs_record_t* ecs_get_entity(
-    ecs_world_t *world,
-    ecs_stage_t *stage,
-    ecs_entity_t entity);
-
-/* Get entity info */
-bool ecs_get_info(
-    ecs_world_t *world,
-    ecs_stage_t *stage,
-    ecs_entity_t entity,
-    ecs_entity_info_t *info);
-
-/* Set entity */
-void ecs_set_entity(
-    ecs_world_t *world,
-    ecs_stage_t *stage,
-    ecs_entity_t entity,
-    ecs_record_t *record);  
-
-/* Set entity in main stage */
-ecs_record_t* ecs_set_entity_in_main(
-    ecs_world_t *world,
-    ecs_entity_t entity);
-
-/* Delete entity from stage */
-void ecs_delete_entity(
-    ecs_world_t *world,
-    ecs_stage_t *stage,
-    ecs_entity_t entity);
-
-/* Grow entity index */
-void ecs_entities_grow(
-    ecs_world_t *world,
-    ecs_stage_t *stage,
-    uint32_t count);
-
-/* Grow entity index to specific size */
-void ecs_entities_set_size(
-    ecs_world_t *world,
-    ecs_stage_t *stage,
-    uint32_t size);    
-
-/* Count entities in stage */
-uint32_t ecs_count_entities(
-    ecs_world_t *world,
-    ecs_stage_t *stage);      
-
->>>>>>> c4ca0d9f
 /* Merge entity with stage */
 void ecs_merge_entity(
     ecs_world_t *world,
@@ -127,62 +76,6 @@
     ecs_entity_t entity,
     ecs_entity_info_t *info); 
 
-
-////////////////////////////////////////////////////////////////////////////////
-//// Entity Index API
-////////////////////////////////////////////////////////////////////////////////
-
-/* Get entity record */
-ecs_record_t* ecs_ei_get(
-    ecs_stage_t *stage,
-    ecs_entity_t entity);
-
-/* Set entity */
-void ecs_ei_set(
-    ecs_stage_t *stage,
-    ecs_entity_t entity,
-    ecs_record_t *record); 
-
-/* Get or set entity */
-ecs_record_t* ecs_ei_get_or_create(
-    ecs_stage_t *stage,
-    ecs_entity_t entity);
-
-/* Delete entity from stage */
-void ecs_ei_delete(
-    ecs_stage_t *stage,
-    ecs_entity_t entity);
-
-/* Grow entity index */
-void ecs_ei_grow(
-    ecs_stage_t *stage,
-    uint32_t count);
-
-/* Grow entity index to specific size */
-void ecs_ei_set_size(
-    ecs_stage_t *stage,
-    uint32_t size);    
-
-/* Count entities in stage */
-uint32_t ecs_ei_count(
-    ecs_stage_t *stage);      
-
-/* Initialize entity index for stage */
-void ecs_ei_new(
-    ecs_stage_t *stage);
-
-/* Clear all entities from a stage */
-void ecs_ei_clear(
-    ecs_stage_t *stage);
-
-/* Free entity index for stage */
-void ecs_ei_free(
-    ecs_stage_t *stage);
-
-void ecs_ei_memory(
-    ecs_stage_t *stage,
-    int32_t *allocd,
-    int32_t *used);
 
 ////////////////////////////////////////////////////////////////////////////////
 //// World API
