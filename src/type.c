--- conflicted
+++ resolved
@@ -265,12 +265,7 @@
     bool has_flags = (array[count - 1] & ECS_ENTITY_FLAGS_MASK) != 0;
     
     if (!normalized && has_flags) {
-<<<<<<< HEAD
         return ecs_type_from_array_normalize(world, stage, array, count);
-=======
-        result = ecs_type_from_array_normalize(world, stage, array, count);
-        return result;
->>>>>>> c4ca0d9f
     } else {
         result = ecs_type_from_array(array, count);
 
