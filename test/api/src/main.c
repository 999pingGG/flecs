--- conflicted
+++ resolved
@@ -1368,16 +1368,13 @@
 void Rules_optional_w_subj_var(void);
 void Rules_terms_set(void);
 void Rules_value_set(void);
-<<<<<<< HEAD
 void Rules_term_w_this_this_this(void);
 void Rules_term_w_x_x_x(void);
 void Rules_filter_term(void);
 void Rules_2_terms_1_filter(void);
 void Rules_3_terms_2_filter(void);
-=======
 void Rules_term_obj_w_this(void);
 void Rules_term_subj_w_this(void);
->>>>>>> a446dcbb
 
 // Testsuite 'TransitiveRules'
 void TransitiveRules_trans_X_X(void);
@@ -7506,7 +7503,6 @@
         Rules_value_set
     },
     {
-<<<<<<< HEAD
         "term_w_this_this_this",
         Rules_term_w_this_this_this
     },
@@ -7525,14 +7521,14 @@
     {
         "3_terms_2_filter",
         Rules_3_terms_2_filter
-=======
+    },
+    {
         "term_obj_w_this",
         Rules_term_obj_w_this
     },
     {
         "term_subj_w_this",
         Rules_term_subj_w_this
->>>>>>> a446dcbb
     }
 };
 
@@ -11057,11 +11053,7 @@
         "Rules",
         NULL,
         NULL,
-<<<<<<< HEAD
-        113,
-=======
-        110,
->>>>>>> a446dcbb
+        115,
         Rules_testcases
     },
     {
